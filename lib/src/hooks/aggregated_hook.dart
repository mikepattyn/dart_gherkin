import '../configuration.dart';
import '../gherkin/steps/step_run_result.dart';
import '../gherkin/steps/world.dart';
import '../reporters/messages/messages.dart';
import 'hook.dart';

class AggregatedHook extends Hook {
  Iterable<Hook>? _orderedHooks;

  void addHooks(Iterable<Hook> hooks) {
    _orderedHooks = hooks.toList()
      ..sort(
        (a, b) => b.priority - a.priority,
      );
  }

  @override
  Future<void> onBeforeRun(TestConfiguration config) =>
      _invokeHooks((h) => h.onBeforeRun(config));

  /// Run after all scenarios in a test run have completed
  @override
  Future<void> onAfterRun(TestConfiguration config) =>
      _invokeHooks((h) => h.onAfterRun(config));

  @override
  Future<void> onAfterScenarioWorldCreated(
    World world,
    String scenario,
    Iterable<Tag> tags,
  ) =>
      _invokeHooks(
        (h) => h.onAfterScenarioWorldCreated(
          world,
          scenario,
          tags,
        ),
      );

  /// Run before a scenario and it steps are executed
  @override
  Future<void> onBeforeScenario(
    TestConfiguration config,
    String scenario,
    Iterable<Tag> tags,
  ) =>
      _invokeHooks(
        (h) => h.onBeforeScenario(
          config,
          scenario,
          tags,
        ),
      );

  /// Run after a scenario has executed
  @override
  Future<void> onAfterScenario(
    TestConfiguration config,
    String scenario,
    Iterable<Tag> tags,
<<<<<<< HEAD
    bool passed,
  ) async =>
      await _invokeHooks(
=======
  ) =>
      _invokeHooks(
>>>>>>> 6b322f34
        (h) => h.onAfterScenario(
          config,
          scenario,
          tags,
          passed,
        ),
      );

  /// Run before a step is executed
  @override
  Future<void> onBeforeStep(
    World world,
    String step,
  ) =>
      _invokeHooks((h) => h.onBeforeStep(world, step));

  /// Run after a step has executed
  @override
  Future<void> onAfterStep(
    World world,
    String step,
    StepResult result,
  ) =>
      _invokeHooks((h) => h.onAfterStep(world, step, result));

  Future<void> _invokeHooks(
    Future<void> Function(Hook h) invoke,
  ) async {
    if (_orderedHooks != null && _orderedHooks!.isNotEmpty) {
      for (final hook in _orderedHooks!) {
        await invoke(hook);
      }
    }
  }
}<|MERGE_RESOLUTION|>--- conflicted
+++ resolved
@@ -58,14 +58,9 @@
     TestConfiguration config,
     String scenario,
     Iterable<Tag> tags,
-<<<<<<< HEAD
     bool passed,
   ) async =>
       await _invokeHooks(
-=======
-  ) =>
-      _invokeHooks(
->>>>>>> 6b322f34
         (h) => h.onAfterScenario(
           config,
           scenario,
